--- conflicted
+++ resolved
@@ -1,10 +1,7 @@
 # -*- coding: utf-8 -*-
-<<<<<<< HEAD
 import pandas as pd
 import numpy as np
 import scipy.ndimage
-=======
->>>>>>> 3818b5b1
 
 from ..misc import as_vector
 from ..signal import signal_filter
@@ -79,15 +76,10 @@
     elif method in ["kong1998", "kong"]:
         clean = _eog_clean_kong1998(eog_signal, sampling_rate=sampling_rate)
     else:
-<<<<<<< HEAD
         raise ValueError(
             "NeuroKit error: eog_clean(): 'method' should be "
             "one of 'agarwal2019', 'brainstorm', 'mne', 'kong1998'."
         )
-
-=======
-        raise ValueError("NeuroKit error: eog_clean(): 'method' should be " "one of 'agarwal2019', 'mne'.")
->>>>>>> 3818b5b1
 
     return clean
 
