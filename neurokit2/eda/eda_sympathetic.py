--- conflicted
+++ resolved
@@ -136,37 +136,10 @@
     frequency, time, bins = signal_timefrequency(filtered, sampling_rate=desired_sampling_rate,
                                                  min_frequency=min_frequency,
                                                  max_frequency=max_frequency, method="stft",
-<<<<<<< HEAD
-                                                 window=None, window_type='blackman', mode='psd',
+                                                 window=60, window_type='blackman',
                                                  overlap=overlap, show=show)
-=======
-                                                 window=60, window_type='blackman',
-                                                 overlap=overlap)
 
-    lower_bound = len(frequency) - len(frequency[frequency > min_frequency])
-    f = frequency[(frequency > min_frequency) & (frequency < max_frequency)]
-    z = bins[lower_bound:lower_bound + len(f)]
-
-    # Visualization
-    if show is True:
-        fig = plt.figure()
-        spec = plt.pcolormesh(time, f, np.abs(z),
-                              cmap=plt.get_cmap("viridis"))
-        plt.colorbar(spec)
-        plt.title('STFT Magnitude')
-        plt.ylabel('Frequency (Hz)')
-        plt.xlabel('Time (sec)')
-
-        fig, ax = plt.subplots()
-        for i in range(len(time)):
-            ax.plot(f, np.abs(z[:, i]), label="Segment" + str(np.arange(len(time))[i] + 1))
-        ax.legend()
-        ax.set_title('Power Spectrum Density (PSD)')
-        ax.set_ylabel('PSD (ms^2/Hz)')
-        ax.set_xlabel('Frequency (Hz)')
->>>>>>> f93e8ba3
-
-    eda_symp = np.mean(z)
+    eda_symp = np.mean(bins)
     eda_symp_normalized = eda_symp / np.max(bins)
 
     out = {'EDA_Symp': eda_symp, 'EDA_SympN': eda_symp_normalized}
